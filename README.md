# DeepLearningSuite
DeepLearning Suite is a set of tool that simplify the evaluation of most common object detection datasets with several object detection neural networks.

The idea is to offer a generic infrastructure to evaluates object detection algorithms againts a dataset and compute most common statistics:
* Intersecion Over Union
* Precision
* Recall



##### Supported datasets formats:
* YOLO
* COCO
* ImageNet
* Pascal VOC
* Jderobot recorder logs
* Princeton RGB dataset [1]
* Spinello dataset [2]

##### Supported object detection frameworks/algorithms
* YOLO (darknet)
* TensorFlow
* Keras
* Caffe
* Background substraction

##### Supported Inputs for Deploying Networks
* WebCamera/ USB Camera
* Videos
* Streams from ROS
* Streams from ICE
* JdeRobot Recorder Logs

# Sample generation Tool
Sample Generation Tool has been developed in order to simply the process of generation samples for datasets focused on object detection. The tools provides some features to reduce the time on labeling objects as rectangles.


# Requirements

### CUDA

```
   NVIDIA_GPGKEY_SUM=d1be581509378368edeec8c1eb2958702feedf3bc3d17011adbf24efacce4ab5 && \

     NVIDIA_GPGKEY_FPR=ae09fe4bbd223a84b2ccfce3f60f4b3d7fa2af80 && \
    sudo apt-key adv --fetch-keys http://developer.download.nvidia.com/compute/cuda/repos/ubuntu1604/x86_64/7fa2af80.pub && \
    sudo apt-key adv --export --no-emit-version -a $NVIDIA_GPGKEY_FPR | tail -n +5 > cudasign.pub && \
     echo "$NVIDIA_GPGKEY_SUM  cudasign.pub" | sha256sum -c --strict - && rm cudasign.pub && \

     sudo sh -c 'echo "deb http://developer.download.nvidia.com/compute/cuda/repos/ubuntu1604/x86_64 /" > /etc/apt/sources.list.d/cuda.list' && \
     sudo sh -c 'echo "deb http://developer.download.nvidia.com/compute/machine-learning/repos/ubuntu1604/x86_64 /" > /etc/apt/sources.list.d/nvidia-ml.list'
```

Update and Install

```
sudo apt-get update
sudo apt-get install -y cuda
```

### Common deps
```
 sudo apt-get install -y build-essential git cmake rapidjson-dev libboost-dev sudo
```

### Opencv
```
sudo apt-get install libopencv-dev

```

### Dependencies (Currently being refined and reduced)

```
    sudo apt-get install -y libboost-filesystem-dev libboost-system-dev libboost-thread-dev libeigen3-dev libgoogle-glog-dev \
          libgsl-dev libgtkgl2.0-dev libgtkmm-2.4-dev libglademm-2.4-dev libgnomecanvas2-dev libgoocanvasmm-2.0-dev libgnomecanvasmm-2.6-dev \
          libgtkglextmm-x11-1.2-dev libyaml-cpp-dev icestorm zeroc-ice libxml++2.6-dev qt5-default libqt5svg5-dev libtinyxml-dev \
          catkin libssl-dev
```

## Optional Dependencies
Below is a list of Optional Dependencies you may require depending on your Usage.

* ### Camera Streaming Support
Detectionsuite can currently read ROS and ICE Camera Streams. So, to enable Streaming support install any one of them.

* ### Inferencing FrameWorks
DetectionSuite currently supports many Inferencing FrameWorks namely Darknet, TensorFlow, Keras and Caffe.
Each one of them has some Dependencies, and are mentioned below.

   Choose your Favourite one and go ahead.

   * #### Darknet (jderobot fork)
      Darknet supports both GPU and CPU builds, and GPU build is enabled by default.
      If your Computer doesn't have a NVIDIA Graphics card, then it is necessary to turn of GPU build in cmake by passing ```-DUSE_GPU=OFF``` as an option in cmake.

   ```
       git clone https://github.com/JdeRobot/darknet
       cd darknet
       mkdir build && cd build

   ```

   For **GPU** users:<br>
   ```
   cmake -DCMAKE_INSTALL_PREFIX=<DARKNET_DIR> ..
   ```
   For **Non-GPU** users (CPU build):
<<<<<<< HEAD

   ```
   cmake -DCMAKE_INSTALL_PREFIX=<DARKNET_DIR> -DUSE_GPU=OFF ..
   ```
   Change ```<DARKNET_DIR>``` to your custom installation path.

   ``` make -j4 ``` <br>
   ``` sudo make -j4 install ```

   * #### TensorFlow
   Only depedency for using TensorFlow as an Inferencing framework is TensorFlow.
   So, just install TensorFlow. Though it should be 1.4.1 or greater.

   * #### Keras
   Similarly, only dependency for using  Keras as an Inferencing is Keras only.

   * #### Caffe
   For using Caffe as an inferencing framework, it is necessary to install OpenCV 3.4 or greater.

=======

   ```
   cmake -DCMAKE_INSTALL_PREFIX=<DARKNET_DIR> -DUSE_GPU=OFF ..
   ```
   Change ```<DARKNET_DIR>``` to your custom installation path.

   ``` make -j4 ``` <br>
   ``` sudo make -j4 install ```

   * #### TensorFlow
   Only depedency for using TensorFlow as an Inferencing framework is TensorFlow.
   So, just install TensorFlow. Though it should be 1.4.1 or greater.

   * #### Keras
   Similarly, only dependency for using  Keras as an Inferencing is Keras only.

   * #### Caffe
   For using Caffe as an inferencing framework, it is necessary to install OpenCV 3.4 or greater.

>>>>>>> eb901673
**Note: ** Be Sure to checkout the Wiki Pages for tutorials on how to use the above mentioned functionalities and frameworks.  

# How to compile DL_DetectionSuite:

Once you have all the required Dependencies installed just:

```
    git clone https://github.com/JdeRobot/DeepLearningSuite
    cd DeepLearningSuite/
    mkdir build && cd build
    cmake ..
    make -j4

```
**NOTE:** To enable Darknet support just pass an optinal parameter in cmake `-D DARKNET_PATH ` equal to Darknet installation directory, and is same as `<DARKNET_DIR>` passed above in darknet installation.

Once it is build you will find various executables in different folders ready to be executed :smile:.

## Starting with DetectionSuite
The best way to start is with our [beginner's tutorial](https://github.com/JdeRobot/dl-DetectionSuite/wiki/Beginner's-Tutorial-to-DetectionSuite) for DetectionSuite.
If you have any issue feel free to drop a mail <vinay04sharma@icloud.com> or create an issue for the same.<|MERGE_RESOLUTION|>--- conflicted
+++ resolved
@@ -106,7 +106,6 @@
    cmake -DCMAKE_INSTALL_PREFIX=<DARKNET_DIR> ..
    ```
    For **Non-GPU** users (CPU build):
-<<<<<<< HEAD
 
    ```
    cmake -DCMAKE_INSTALL_PREFIX=<DARKNET_DIR> -DUSE_GPU=OFF ..
@@ -126,27 +125,7 @@
    * #### Caffe
    For using Caffe as an inferencing framework, it is necessary to install OpenCV 3.4 or greater.
 
-=======
 
-   ```
-   cmake -DCMAKE_INSTALL_PREFIX=<DARKNET_DIR> -DUSE_GPU=OFF ..
-   ```
-   Change ```<DARKNET_DIR>``` to your custom installation path.
-
-   ``` make -j4 ``` <br>
-   ``` sudo make -j4 install ```
-
-   * #### TensorFlow
-   Only depedency for using TensorFlow as an Inferencing framework is TensorFlow.
-   So, just install TensorFlow. Though it should be 1.4.1 or greater.
-
-   * #### Keras
-   Similarly, only dependency for using  Keras as an Inferencing is Keras only.
-
-   * #### Caffe
-   For using Caffe as an inferencing framework, it is necessary to install OpenCV 3.4 or greater.
-
->>>>>>> eb901673
 **Note: ** Be Sure to checkout the Wiki Pages for tutorials on how to use the above mentioned functionalities and frameworks.  
 
 # How to compile DL_DetectionSuite:
