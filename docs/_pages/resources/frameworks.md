--- conflicted
+++ resolved
@@ -8,13 +8,8 @@
   nav: "resources"
 ---
 
-<<<<<<< HEAD
-DetectionStudio gives support for a set of different deep learning frameworks: Darknet, Tensorflow, Keras and Caffe.
+DetectionStudio gives support for a set of different deep learning frameworks: Darknet, Tensorflow, Keras, PyTorch and Caffe.
 Here, information on how to use each one of them with DetectionStudio is provided.
-=======
-DetectionSuite gives support for a set of different deep learning frameworks: Darknet, Tensorflow, PyTorch, Keras and Caffe.
-Here, information on how to use each one of them with DetectionSuite is provided.
->>>>>>> c1d02605
 
 ## Darknet
 To use Darknet as your framework you only need OpenCV installed, which is a prerequisite.
