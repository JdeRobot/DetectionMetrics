--- conflicted
+++ resolved
@@ -303,12 +303,9 @@
                     device = st.session_state.get("device", "cpu")
                     batch_size = int(st.session_state.get("batch_size", 1))
                     evaluation_step = int(st.session_state.get("evaluation_step", 5))
-<<<<<<< HEAD
                     resize_height = int(st.session_state.get("resize_height", 640))
                     resize_width = int(st.session_state.get("resize_width", 640))
-=======
                     model_format = st.session_state.get("model_format", "torchvision")
->>>>>>> 3b1aaab8
                     config_data = {
                         "confidence_threshold": confidence_threshold,
                         "nms_threshold": nms_threshold,
@@ -316,12 +313,9 @@
                         "device": device,
                         "batch_size": batch_size,
                         "evaluation_step": evaluation_step,
-<<<<<<< HEAD
                         "resize_height": resize_height,
                         "resize_width": resize_width,
-=======
                         "model_format": model_format.lower(),
->>>>>>> 3b1aaab8
                     }
                     with tempfile.NamedTemporaryFile(
                         delete=False, suffix=".json", mode="w"
