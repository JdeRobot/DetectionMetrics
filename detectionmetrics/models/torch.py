from collections import defaultdict
import os
import time
from typing import Any, List, Optional, Tuple, Union

import numpy as np
import pandas as pd
from PIL import Image
import torch
from torch.utils.data import DataLoader, Dataset
from torchvision.transforms import v2 as transforms
from torchvision.transforms.v2 import functional as F
from tqdm import tqdm

from detectionmetrics.datasets import dataset as dm_dataset
from detectionmetrics.models import model as dm_model
from detectionmetrics.models import torch_model_utils as tmu
import detectionmetrics.utils.lidar as ul
import detectionmetrics.utils.metrics as um


def data_to_device(
    data: Union[tuple, list], device: torch.device
) -> Union[tuple, list]:
    """Move provided data to given device (CPU or GPU)

    :param data: Data provided (it can be a single or multiple tensors)
    :type data: Union[tuple, list]
    :param device: Device to move data to
    :type device: torch.device
    :return: Data moved to device
    :rtype: Union[tuple, list]
    """
    if isinstance(data, (tuple, list)):
        return type(data)(
            d.to(device) if torch.is_tensor(d) else data_to_device(d, device)
            for d in data
        )
    elif torch.is_tensor(data):
        return data.to(device)
    else:
        return data


def get_data_shape(data: Union[tuple, list]) -> Union[tuple, list]:
    """Get the shape of the provided data

    :param data: Data provided (it can be a single or multiple tensors)
    :type data: Union[tuple, list]
    :return: Data shape
    :rtype: Union[tuple, list]
    """
    if isinstance(data, (tuple, list)):
        return type(data)(
            tuple(d.shape) if torch.is_tensor(d) else get_data_shape(d) for d in data
        )
    elif torch.is_tensor(data):
        return tuple(data.shape)
    else:
        return tuple(data.shape)


def unsqueeze_data(data: Union[tuple, list], dim: int = 0) -> Union[tuple, list]:
    """Unsqueeze provided data along given dimension

    :param data: Data provided (it can be a single or multiple tensors)
    :type data: Union[tuple, list]
    :param dim: Dimension that will be unsqueezed, defaults to 0
    :type dim: int, optional
    :return: Unsqueezed data
    :rtype: Union[tuple, list]
    """
    if isinstance(data, (tuple, list)):
        return type(data)(
            d.unsqueeze(dim) if torch.is_tensor(d) else unsqueeze_data(d, dim)
            for d in data
        )
    elif torch.is_tensor(data):
        return data.unsqueeze(dim)
    else:
        return data


def get_computational_cost(
    model: Any,
    dummy_input: torch.Tensor,
    model_fname: Optional[str] = None,
    runs: int = 30,
    warm_up_runs: int = 5,
) -> dict:
    """Get different metrics related to the computational cost of the model

    :param model: Either a TorchScript model or an arbitrary PyTorch module
    :type model: Any
    :param dummy_input: Dummy input data for the model
    :type dummy_input: torch.Tensor
    :param model_fname: Model filename used to measure model size, defaults to None
    :type model_fname: Optional[str], optional
    :param runs: Number of runs to measure inference time, defaults to 30
    :type runs: int, optional
    :param warm_up_runs: Number of warm-up runs, defaults to 5
    :type warm_up_runs: int, optional
    :return: Dictionary containing computational cost information
    """
    # Get model size if possible
    if model_fname is not None:
        size_mb = os.path.getsize(model_fname) / 1024**2
    else:
        size_mb = None

    # Measure inference time with GPU synchronization
    dummy_tuple = dummy_input if isinstance(dummy_input, tuple) else (dummy_input,)

    for _ in range(warm_up_runs):
        model(*dummy_tuple)

    inference_times = []
    for _ in range(runs):
        torch.cuda.synchronize()
        start_time = time.time()
        model(*dummy_tuple)
        torch.cuda.synchronize()
        end_time = time.time()
        inference_times.append(end_time - start_time)

    return {
        "input_shape": get_data_shape(dummy_input),
        "n_params": sum(p.numel() for p in model.parameters()),
        "size_mb": size_mb,
        "inference_time_s": np.mean(inference_times),
    }


class CustomResize(torch.nn.Module):
    """Custom rescale transformation for PyTorch

    :param target_size: Target size for the image
    :type target_size: Tuple[int, int]
    :param keep_aspect: Flag to keep aspect ratio
    :type keep_aspect: bool, defaults to False
    :param interpolation: Interpolation mode for resizing (e.g. NEAREST, BILINEAR)
    :type interpolation: F.InterpolationMode, defaults to F.InterpolationMode.BILINEAR
    """

    def __init__(
        self,
        target_size: Tuple[int, int],
        keep_aspect: bool = False,
        interpolation: F.InterpolationMode = F.InterpolationMode.BILINEAR,
    ):
        super().__init__()
        self.target_size = target_size
        self.keep_aspect = keep_aspect
        self.interpolation = interpolation

    def forward(self, image: Image.Image) -> Image.Image:
        new_size = self.target_size
        if self.keep_aspect:
            h, w = image.size
            resize_factor = max((self.target_size[0] / h, self.target_size[1] / w))
            new_size = int(h * resize_factor), int(w * resize_factor)

        if new_size != image.size:
            image = F.resize(image, new_size, self.interpolation)

        if self.keep_aspect:
            image = F.center_crop(image, self.target_size)

        return image


class ImageSegmentationTorchDataset(Dataset):
    """Dataset for image segmentation PyTorch models

    :param dataset: Image segmentation dataset
    :type dataset: ImageSegmentationDataset
    :param transform: Transformation to be applied to images
    :type transform: transforms.Compose
    :param target_transform: Transformation to be applied to labels
    :type target_transform: transforms.Compose
    :param splits: Splits to be used from the dataset, defaults to ["test"]
    :type splits: str, optional
    """

    def __init__(
        self,
        dataset: dm_dataset.ImageSegmentationDataset,
        transform: transforms.Compose,
        target_transform: transforms.Compose,
        splits: List[str] = ["test"],
    ):
        # Filter split and make filenames global
        dataset.dataset = dataset.dataset[dataset.dataset["split"].isin(splits)]
        self.dataset = dataset
        self.dataset.make_fname_global()

        self.transform = transform
        self.target_transform = target_transform

    def __len__(self):
        return len(self.dataset.dataset)

    def __getitem__(
        self, idx: int
    ) -> Tuple[Union[Image.Image, torch.Tensor], Union[Image.Image, torch.Tensor]]:
        """Prepare sample data: image and label

        :param idx: Sample index
        :type idx: int
        :return: Image and corresponding label tensor or PIL image
        :rtype: Tuple[Union[Image.Image, torch.Tensor], Union[Image.Image, torch.Tensor]]
        """
        image = Image.open(self.dataset.dataset.iloc[idx]["image"])
        label = Image.open(self.dataset.dataset.iloc[idx]["label"])

        if self.transform:
            image = self.transform(image)
        if self.target_transform:
            label = self.target_transform(label)
        return self.dataset.dataset.index[idx], image, label


class LiDARSegmentationTorchDataset(Dataset):
    """Dataset for LiDAR segmentation PyTorch models

    :param dataset: LiDAR segmentation dataset
    :type dataset: LiDARSegmentationDataset
    :param model_cfg: Dictionary containing model configuration
    :type model_cfg: dict
    :param preprocess: Function for preprocessing point clouds
    :type preprocess: callable
    :param n_classes: Number of classes estimated by the model
    :type n_classes: int
    :param splits: Splits to be used from the dataset, defaults to ["test"]
    :type splits: str, optional
    """

    def __init__(
        self,
        dataset: dm_dataset.LiDARSegmentationDataset,
        model_cfg: dict,
        preprocess: callable,
        n_classes: int,
        splits: str = ["test"],
    ):
        # Filter split and make filenames global
        dataset.dataset = dataset.dataset[dataset.dataset["split"].isin(splits)]
        self.dataset = dataset
        self.dataset.make_fname_global()

        self.model_cfg = model_cfg
        self.preprocess = preprocess
        self.n_classes = n_classes

    def __len__(self):
        return len(self.dataset.dataset)

    def __getitem__(
        self, idx: int
    ) -> Tuple[Union[np.ndarray, torch.Tensor], Union[np.ndarray, torch.Tensor]]:
        """Prepare sample data: point cloud and label

        :param idx: Sample index
        :type idx: int
        :return: Point cloud and corresponding label tensor or numpy arrays
        :rtype: Tuple[np.ndarray, np.ndarray,]
        """
        # Read the point cloud and its labels
        points = self.dataset.read_points(self.dataset.dataset.iloc[idx]["points"])
        semantic_label, instance_label = self.dataset.read_label(
            self.dataset.dataset.iloc[idx]["label"]
        )

        # Preprocess point cloud
        preprocessed_points, search_tree, projected_indices = self.preprocess(
            points, self.model_cfg
        )

        # Init sampler
        sampler = None
        if "sampler" in self.model_cfg:
            sampler = ul.Sampler(
                preprocessed_points.shape[0],
                search_tree,
                self.model_cfg["sampler"],
                self.n_classes,
            )

        return (
            self.dataset.dataset.index[idx],
            preprocessed_points,
            projected_indices,
            (semantic_label, instance_label),
            sampler,
        )


class TorchImageSegmentationModel(dm_model.ImageSegmentationModel):

    def __init__(
        self,
        model: Union[str, torch.nn.Module],
        model_cfg: str,
        ontology_fname: str,
    ):
        """Image segmentation model for PyTorch framework

        :param model: Either the filename of a TorchScript model or the model already loaded into an arbitrary PyTorch module.
        :type model: Union[str, torch.nn.Module]
        :param model_cfg: JSON file containing model configuration
        :type model_cfg: str
        :param ontology_fname: JSON file containing model output ontology
        :type ontology_fname: str
        """
        # Get device (CPU or GPU)
        self.device = torch.device("cuda" if torch.cuda.is_available() else 
                                "mps" if torch.backends.mps.is_available() else 
                                "cpu")

        # If 'model' contains a string, check that it is a valid filename and load model
        if isinstance(model, str):
            assert os.path.isfile(model), "TorchScript Model file not found"
            model_fname = model
<<<<<<< HEAD
            model = torch.jit.load(model, map_location=self.device)
            model_type = "compiled"
=======
            try:
                model = torch.jit.load(model)
                model_type = "compiled"
            except:
                print("Model is not a TorchScript model. Loading as a PyTorch module.")
                model = torch.load(model)
                model_type = "native"
>>>>>>> cb7564fa
        # Otherwise, check that it is a PyTorch module
        elif isinstance(model, torch.nn.Module):
            model_fname = None
            model_type = "native"
        else:
            raise ValueError("Model must be either a filename or a PyTorch module")

        # Init parent class and model
        super().__init__(model, model_type, model_cfg, ontology_fname, model_fname)
        self.model = self.model.to(self.device).eval()

        # Init transformations for input images, output labels, and GT labels
        self.transform_input = []
        self.transform_label = []

        if "image_size" in self.model_cfg:
            self.transform_input += [
                CustomResize(
                    tuple(self.model_cfg["image_size"]),
                    keep_aspect=self.model_cfg.get("keep_aspect", False),
                    interpolation=F.InterpolationMode.BILINEAR,
                )
            ]
            self.transform_label += [
                CustomResize(
                    tuple(self.model_cfg["image_size"]),
                    keep_aspect=self.model_cfg.get("keep_aspect", False),
                    interpolation=F.InterpolationMode.NEAREST,
                )
            ]

        try:
            self.transform_input += [
                transforms.ToImage(),
                transforms.ToDtype(torch.float32, scale=True),
            ]
            self.transform_label += [
                transforms.ToImage(),
                transforms.ToDtype(torch.int64),
            ]
        except AttributeError:  # adapt for older versions of torchvision transforms v2
            self.transform_input += [
                transforms.ToImageTensor(),
                transforms.ConvertDtype(torch.float32),
            ]
            self.transform_label += [
                transforms.ToImageTensor(),
                transforms.ToDtype(torch.int64),
            ]

        if "normalization" in self.model_cfg:
            self.transform_input += [
                transforms.Normalize(
                    mean=self.model_cfg["normalization"]["mean"],
                    std=self.model_cfg["normalization"]["std"],
                )
            ]

        self.transform_input = transforms.Compose(self.transform_input)
        self.transform_label = transforms.Compose(self.transform_label)
        self.transform_output = transforms.Compose(
            [
                lambda x: torch.argmax(x.squeeze(), axis=0).squeeze().to(torch.uint8),
                transforms.ToPILImage(),
            ]
        )

    def inference(self, image: Image.Image) -> Image.Image:
        """Perform inference for a single image

        :param image: PIL image
        :type image: Image.Image
        :return: segmenation result as PIL image
        :rtype: Image.Image
        """
        tensor = self.transform_input(image).unsqueeze(0).to(self.device)

        with torch.no_grad():
            # Perform inference
            if hasattr(self.model, "inference"):  # e.g. mmsegmentation models
                result = self.model.inference(
                    tensor.to(self.device),
                    [
                        dict(
                            ori_shape=tensor.shape[2:],
                            img_shape=tensor.shape[2:],
                            pad_shape=image.shape[2:],
                            padding_size=[0, 0, 0, 0],
                        )
                    ]
                    * tensor.shape[0],
                )
            else:
                result = self.model(tensor.to(self.device))

            if isinstance(result, dict):
                result = result["out"]

        return self.transform_output(result)

    def eval(
        self,
        dataset: dm_dataset.ImageSegmentationDataset,
        split: str | List[str] = "test",
        ontology_translation: Optional[str] = None,
        predictions_outdir: Optional[str] = None,
        results_per_sample: bool = False,
    ) -> pd.DataFrame:
        """Perform evaluation for an image segmentation dataset

        :param dataset: Image segmentation dataset for which the evaluation will be performed
        :type dataset: ImageSegmentationDataset
        :param split: Split or splits to be used from the dataset, defaults to "test"
        :type split: str | List[str], optional
        :param ontology_translation: JSON file containing translation between dataset and model output ontologies
        :type ontology_translation: str, optional
        :param predictions_outdir: Directory to save predictions per sample, defaults to None. If None, predictions are not saved.
        :type predictions_outdir: Optional[str], optional
        :param results_per_sample: Whether to store results per sample or not, defaults to False. If True, predictions_outdir must be provided.
        :type results_per_sample: bool, optional
        :return: DataFrame containing evaluation results
        :rtype: pd.DataFrame
        """
        # Check that predictions_outdir is provided if results_per_sample is True
        if results_per_sample and predictions_outdir is None:
            raise ValueError(
                "If results_per_sample is True, predictions_outdir must be provided"
            )

        # Create predictions output directory if needed
        if predictions_outdir is not None:
            os.makedirs(predictions_outdir, exist_ok=True)

        # Build a LUT for transforming ontology if needed
        lut_ontology = self.get_lut_ontology(dataset.ontology, ontology_translation)
        lut_ontology = torch.tensor(lut_ontology, dtype=torch.int64).to(self.device)

        # Retrieve ignored label indices
        ignored_label_indices = []
        for ignored_class in self.model_cfg.get("ignored_classes", []):
            ignored_label_indices.append(dataset.ontology[ignored_class]["idx"])

        # Get PyTorch dataloader
        dataset = ImageSegmentationTorchDataset(
            dataset,
            transform=self.transform_input,
            target_transform=self.transform_label,
            splits=[split] if isinstance(split, str) else split,
        )

        dataloader = DataLoader(
            dataset,
            batch_size=self.model_cfg.get("batch_size", 1),
            num_workers=self.model_cfg.get("num_workers", 1),
        )

        # Init metrics
        metrics_factory = um.MetricsFactory(self.n_classes)

        # Evaluation loop
        with torch.no_grad():
            pbar = tqdm(dataloader, leave=True)
            for idx, image, label in pbar:
                # Perform inference
                if hasattr(self.model, "inference"):  # e.g. mmsegmentation models
                    pred = self.model.inference(
                        image.to(self.device),
                        [
                            dict(
                                ori_shape=image.shape[2:],
                                img_shape=image.shape[2:],
                                pad_shape=image.shape[2:],
                                padding_size=[0, 0, 0, 0],
                            )
                        ]
                        * image.shape[0],
                    )
                else:
                    pred = self.model(image.to(self.device))

                if isinstance(pred, dict):
                    pred = pred["out"]

                # Get valid points masks depending on ignored label indices
                if ignored_label_indices:
                    valid_mask = torch.ones_like(label, dtype=torch.bool)
                    for ignored_label_idx in ignored_label_indices:
                        valid_mask *= label != ignored_label_idx
                else:
                    valid_mask = None

                # Convert labels if needed
                if lut_ontology is not None:
                    label = lut_ontology[label]

                # Prepare data and update metrics factory
                label = label.squeeze(dim=1).cpu().numpy()
                pred = torch.argmax(pred, axis=1).cpu().numpy()
                if valid_mask is not None:
                    valid_mask = valid_mask.squeeze(dim=1).cpu().numpy()

                metrics_factory.update(pred, label, valid_mask)

                # Store predictions and results per sample if required
                if predictions_outdir is not None:
                    for i, (sample_idx, sample_pred, sample_label) in enumerate(
                        zip(idx, pred, label)
                    ):
                        if results_per_sample:
                            sample_valid_mask = (
                                valid_mask[i] if valid_mask is not None else None
                            )
                            sample_mf = um.MetricsFactory(n_classes=self.n_classes)
                            sample_mf.update(
                                sample_pred, sample_label, sample_valid_mask
                            )
                            sample_df = um.get_metrics_dataframe(
                                sample_mf, self.ontology
                            )
                            sample_df.to_csv(
                                os.path.join(predictions_outdir, f"{sample_idx}.csv")
                            )
                        sample_pred = Image.fromarray(
                            np.squeeze(sample_pred).astype(np.uint8)
                        )
                        sample_pred.save(
                            os.path.join(predictions_outdir, f"{sample_idx}.png")
                        )

        return um.get_metrics_dataframe(metrics_factory, self.ontology)

    def get_computational_cost(self, runs: int = 30, warm_up_runs: int = 5) -> dict:
        """Get different metrics related to the computational cost of the model

        :param runs: Number of runs to measure inference time, defaults to 30
        :type runs: int, optional
        :param warm_up_runs: Number of warm-up runs, defaults to 5
        :type warm_up_runs: int, optional
        :return: Dictionary containing computational cost information
        """
        dummy_input = torch.randn(1, 3, *self.model_cfg["image_size"]).to(self.device)
        return get_computational_cost(
            self.model, dummy_input, self.model_fname, runs, warm_up_runs
        )


class TorchLiDARSegmentationModel(dm_model.LiDARSegmentationModel):

    def __init__(
        self, model: Union[str, torch.nn.Module], model_cfg: str, ontology_fname: str
    ):
        """LiDAR segmentation model for PyTorch framework

        :param model: Either the filename of a TorchScript model or the model already loaded into an arbitrary PyTorch module.
        :type model: Union[str, torch.nn.Module]
        :param model_cfg: JSON file containing model configuration
        :type model_cfg: str
        :param ontology_fname: JSON file containing model output ontology
        :type ontology_fname: str
        """
        # Get device (CPU or GPU)
        self.device = torch.device("cuda" if torch.cuda.is_available() else 
                                    "mps" if torch.backends.mps.is_available() else 
                                    "cpu")

        # If 'model' contains a string, check that it is a valid filename and load model
        if isinstance(model, str):
            assert os.path.isfile(model), "TorchScript Model file not found"
            model_fname = model
<<<<<<< HEAD
            model = torch.jit.load(model, map_location=self.device)
            model_type = "compiled"
=======
            try:
                model = torch.jit.load(model)
                model_type = "compiled"
            except Exception:
                print("Model is not a TorchScript model. Loading as a PyTorch module.")
                model = torch.load(model)
                model_type = "native"
>>>>>>> cb7564fa
        # Otherwise, check that it is a PyTorch module
        elif isinstance(model, torch.nn.Module):
            model_fname = None
            model_type = "native"
        else:
            raise ValueError("Model must be either a filename or a PyTorch module")

        # Init parent class and model
        super().__init__(model, model_type, model_cfg, ontology_fname, model_fname)
        self.model = self.model.to(self.device).eval()

        # Init model specific functions
        if self.model_cfg["input_format"] == "o3d_randlanet":  # Open3D RandLaNet
            self.preprocess = tmu.preprocess
            self.transform_input = tmu.o3d_randlanet.transform_input
            self.update_probs = tmu.o3d_randlanet.update_probs
            self.model_cfg["num_layers"] = sum(1 for _ in self.model.decoder.children())
        if self.model_cfg["input_format"] == "o3d_kpconv":  # Open3D KPConv
            self.preprocess = tmu.preprocess
            self.transform_input = tmu.o3d_kpconv.transform_input
            self.update_probs = tmu.o3d_kpconv.update_probs
        else:
            self.preprocess = tmu.preprocess
            self.transform_input = tmu.transform_input
            self.update_probs = tmu.update_probs

        # Transformation for output labels
        self.transform_output = (
            lambda x: torch.argmax(x.squeeze(), axis=-1).squeeze().to(torch.uint8)
        )

    def inference(self, points: np.ndarray) -> np.ndarray:
        """Perform inference for a single point cloud

        :param points: Point cloud xyz array
        :type points: np.ndarray
        :return: Segmenation result as a point cloud with label indices
        :rtype: np.ndarray
        """
        # Preprocess point cloud
        points, search_tree, projected_indices = self.preprocess(points, self.model_cfg)

        # Init sampler if needed
        sampler = None
        if "sampler" in self.model_cfg:
            end_th = self.model_cfg.get("end_th", 0.5)
            sampler = ul.Sampler(
                points.shape[0],
                search_tree,
                self.model_cfg["sampler"],
                self.n_classes,
            )

        # Iterate over the sampled point cloud until all points reach the end threshold.
        # If no sampler is provided, the inference is performed in a single step.
        infer_complete = False
        while not infer_complete:
            # Get model input data
            input_data, selected_indices = self.transform_input(
                points, self.model_cfg, sampler
            )
            input_data = data_to_device(input_data, self.device)
            if self.model_cfg["input_format"] != "o3d_kpconv":
                input_data = unsqueeze_data(input_data)

            # Perform inference
            with torch.no_grad():
                result = self.model(*input_data)

                # TODO: check if this is consistent across different models
                if isinstance(result, dict):
                    result = result["out"]

            # Update probabilities if sampler is used
            if sampler is not None:
                if self.model_cfg["input_format"] == "o3d_kpconv":
                    sampler.test_probs = self.update_probs(
                        result,
                        selected_indices,
                        sampler.test_probs,
                        lengths=input_data[-1],
                    )
                else:
                    sampler.test_probs = self.update_probs(
                        result,
                        selected_indices,
                        sampler.test_probs,
                        self.n_classes,
                    )
                if sampler.p[sampler.p > end_th].shape[0] == sampler.p.shape[0]:
                    result = sampler.test_probs[projected_indices]
                    infer_complete = True
            else:
                result = result.squeeze().cpu()[projected_indices].cuda()
                infer_complete = True

        return self.transform_output(result).cpu().numpy()

    def eval(
        self,
        dataset: dm_dataset.LiDARSegmentationDataset,
        split: str | List[str] = "test",
        ontology_translation: Optional[str] = None,
        predictions_outdir: Optional[str] = None,
        results_per_sample: bool = False,
    ) -> pd.DataFrame:
        """Perform evaluation for a LiDAR segmentation dataset

        :param dataset: LiDAR segmentation dataset for which the evaluation will be performed
        :type dataset: LiDARSegmentationDataset
        :param split: Split or splits to be used from the dataset, defaults to "test"
        :type split: str | List[str], optional
        :param ontology_translation: JSON file containing translation between dataset and model output ontologies
        :type ontology_translation: str, optional
        :param predictions_outdir: Directory to save predictions per sample, defaults to None. If None, predictions are not saved.
        :type predictions_outdir: Optional[str], optional
        :param results_per_sample: Whether to store results per sample or not, defaults to False. If True, predictions_outdir must be provided.
        :type results_per_sample: bool, optional
        :return: DataFrame containing evaluation results
        :rtype: pd.DataFrame
        """
        # Check that predictions_outdir is provided if results_per_sample is True
        if results_per_sample and predictions_outdir is None:
            raise ValueError(
                "If results_per_sample is True, predictions_outdir must be provided"
            )

        # Create predictions output directory if needed
        if predictions_outdir is not None:
            os.makedirs(predictions_outdir, exist_ok=True)

        # Build a LUT for transforming ontology if needed
        lut_ontology = self.get_lut_ontology(dataset.ontology, ontology_translation)
        lut_ontology = torch.tensor(lut_ontology, dtype=torch.int64).to(self.device)

        # Retrieve ignored label indices
        ignored_label_indices = []
        for ignored_class in self.model_cfg.get("ignored_classes", []):
            ignored_label_indices.append(dataset.ontology[ignored_class]["idx"])

        # Get PyTorch dataset (no dataloader to avoid complexity with batching samplers)
        dataset = LiDARSegmentationTorchDataset(
            dataset,
            model_cfg=self.model_cfg,
            preprocess=self.preprocess,
            n_classes=self.n_classes,
            splits=[split] if isinstance(split, str) else split,
        )

        # Init metrics
        metrics_factory = um.MetricsFactory(self.n_classes)

        # Evaluation loop
        end_th = self.model_cfg.get("end_th", 0.5)
        with torch.no_grad():
            pbar = tqdm(dataset, total=len(dataset), leave=True)
            for idx, points, projected_indices, (label, _), sampler in pbar:
                # Iterate over the sampled point cloud until all points reach the end
                # threshold. If no sampler is provided, the inference is performed in a
                # single step.
                infer_complete = False
                while not infer_complete:
                    # Get model input data
                    input_data, selected_indices = self.transform_input(
                        points, self.model_cfg, sampler
                    )
                    input_data = data_to_device(input_data, self.device)
                    if self.model_cfg["input_format"] != "o3d_kpconv":
                        input_data = unsqueeze_data(input_data)

                    # Perform inference
                    pred = self.model(*input_data)

                    # TODO: check if this is consistent across different models
                    if isinstance(pred, dict):
                        pred = pred["out"]

                    if sampler is not None:
                        if self.model_cfg["input_format"] == "o3d_kpconv":
                            sampler.test_probs = self.update_probs(
                                pred,
                                selected_indices,
                                sampler.test_probs,
                                lengths=input_data[-1],
                            )
                        else:
                            sampler.test_probs = self.update_probs(
                                pred,
                                selected_indices,
                                sampler.test_probs,
                                self.n_classes,
                            )
                        if sampler.p[sampler.p > end_th].shape[0] == sampler.p.shape[0]:
                            pred = sampler.test_probs[projected_indices]
                            infer_complete = True
                    else:
                        pred = pred.squeeze().cpu()[projected_indices].cuda()
                        infer_complete = True

                # Get valid points masks depending on ignored label indices
                label = torch.tensor(label, device=self.device)
                if ignored_label_indices:
                    valid_mask = torch.ones_like(label, dtype=torch.bool)
                    for idx in ignored_label_indices:
                        valid_mask *= label != idx
                else:
                    valid_mask = None

                # Convert labels if needed
                if lut_ontology is not None:
                    label = lut_ontology[label]

                # Prepare data and update metrics factory
                label = label.cpu().unsqueeze(0).numpy()
                pred = self.transform_output(pred)
                pred = pred.cpu().unsqueeze(0).to(torch.int64).numpy()
                if valid_mask is not None:
                    valid_mask = valid_mask.cpu().unsqueeze(0).numpy()

                metrics_factory.update(pred, label, valid_mask)

                # Store predictions and results per sample if required
                if predictions_outdir is not None:
                    for i, (sample_idx, sample_pred, sample_label) in enumerate(
                        zip(idx, pred, label)
                    ):
                        if results_per_sample:
                            sample_valid_mask = (
                                valid_mask[i] if valid_mask is not None else None
                            )
                            sample_mf = um.MetricsFactory(n_classes=self.n_classes)
                            sample_mf.update(
                                sample_pred, sample_label, sample_valid_mask
                            )
                            sample_df = um.get_metrics_dataframe(
                                sample_mf, self.ontology
                            )
                            sample_df.to_csv(
                                os.path.join(predictions_outdir, f"{sample_idx}.csv")
                            )
                        pred.tofile(
                            os.path.join(predictions_outdir, f"{sample_idx}.bin")
                        )

        return um.get_metrics_dataframe(metrics_factory, self.ontology)

    def get_computational_cost(self, runs: int = 30, warm_up_runs: int = 5) -> dict:
        """Get different metrics related to the computational cost of the model

        :param runs: Number of runs to measure inference time, defaults to 30
        :type runs: int, optional
        :param warm_up_runs: Number of warm-up runs, defaults to 5
        :type warm_up_runs: int, optional
        :return: Dictionary containing computational cost information
        """
        # Build dummy input data (process is a bit complex for LiDAR models)
        dummy_points = np.random.rand(1000000, 4)
        dummy_points, search_tree, _ = self.preprocess(dummy_points, self.model_cfg)

        sampler = None
        if "sampler" in self.model_cfg:
            sampler = ul.Sampler(
                point_cloud_size=dummy_points.shape[0],
                search_tree=search_tree,
                sampler_name=self.model_cfg["sampler"],
                num_classes=self.n_classes,
            )

        dummy_input, _ = self.transform_input(dummy_points, self.model_cfg, sampler)
        dummy_input = data_to_device(dummy_input, self.device)
        if self.model_cfg["input_format"] != "o3d_kpconv":
            dummy_input = unsqueeze_data(dummy_input)

        # Get computational cost
        return get_computational_cost(
            self.model, dummy_input, self.model_fname, runs, warm_up_runs
        )<|MERGE_RESOLUTION|>--- conflicted
+++ resolved
@@ -321,18 +321,13 @@
         if isinstance(model, str):
             assert os.path.isfile(model), "TorchScript Model file not found"
             model_fname = model
-<<<<<<< HEAD
-            model = torch.jit.load(model, map_location=self.device)
-            model_type = "compiled"
-=======
             try:
-                model = torch.jit.load(model)
+                model = torch.jit.load(model, map_location=self.device)
                 model_type = "compiled"
             except:
                 print("Model is not a TorchScript model. Loading as a PyTorch module.")
-                model = torch.load(model)
+                model = torch.load(model, map_location=self.device)
                 model_type = "native"
->>>>>>> cb7564fa
         # Otherwise, check that it is a PyTorch module
         elif isinstance(model, torch.nn.Module):
             model_fname = None
@@ -602,18 +597,13 @@
         if isinstance(model, str):
             assert os.path.isfile(model), "TorchScript Model file not found"
             model_fname = model
-<<<<<<< HEAD
-            model = torch.jit.load(model, map_location=self.device)
-            model_type = "compiled"
-=======
             try:
-                model = torch.jit.load(model)
+                model = torch.jit.load(model, map_location=self.device)
                 model_type = "compiled"
             except Exception:
                 print("Model is not a TorchScript model. Loading as a PyTorch module.")
-                model = torch.load(model)
+                model = torch.load(model, map_location=self.device)
                 model_type = "native"
->>>>>>> cb7564fa
         # Otherwise, check that it is a PyTorch module
         elif isinstance(model, torch.nn.Module):
             model_fname = None
